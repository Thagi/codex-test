"""Streamlit front-end for the adaptive chatbot."""
from __future__ import annotations

import json
import os

import requests
import streamlit as st
from pyvis.network import Network

BACKEND_URL = os.getenv("BACKEND_URL", "http://backend:8000/api")


def _send_message(session_id: str, message: str) -> dict:
    response = requests.post(
        f"{BACKEND_URL}/chat",
        json={"session_id": session_id, "message": message},
        timeout=30,
    )
    response.raise_for_status()
    return response.json()


def _trigger_consolidation(session_id: str, notes: str | None = None) -> dict:
    response = requests.post(
        f"{BACKEND_URL}/memory/consolidate",
        json={"session_id": session_id, "notes": notes},
        timeout=60,
    )
    response.raise_for_status()
    return response.json()


def _load_graph() -> dict:
    response = requests.get(f"{BACKEND_URL}/graph", timeout=30)
    response.raise_for_status()
    return response.json()


def _clear_graph() -> dict:
    response = requests.delete(f"{BACKEND_URL}/graph", timeout=30)
    response.raise_for_status()
    return response.json()


def _load_short_term_history(session_id: str) -> tuple[list[dict] | None, str | None]:
    try:
        response = requests.get(f"{BACKEND_URL}/memory/{session_id}", timeout=30)
    except requests.RequestException as exc:
        return None, f"History unavailable: {exc}"
    if response.ok:
        return response.json(), None
    return None, f"Could not load short-term history (status {response.status_code})"


def _render_graph(graph_data: dict) -> None:
    network = Network(height="500px", width="100%", bgcolor="#ffffff", directed=True)
    for node in graph_data.get("nodes", []):
        network.add_node(
            node["id"],
            label=node.get("label", node["id"]),
            title=json.dumps(node.get("metadata", {}), indent=2, ensure_ascii=False),
            color="#4C78A8" if node.get("type") == "ShortTermMessage" else "#F58518",
        )
    for edge in graph_data.get("edges", []):
        network.add_edge(
            edge["source"],
            edge["target"],
            label=edge.get("relation", ""),
        )
    network.repulsion(node_distance=200, spring_length=200)
    html = network.generate_html()
    st.components.v1.html(html, height=520)


st.set_page_config(page_title="Graph Memory Chatbot", layout="wide")
st.markdown(
    """
    <style>
        .stApp {
            background: linear-gradient(135deg, #f8fafc 0%, #eef2ff 100%);
        }
        .main .block-container {
            padding-top: 1.5rem;
            padding-bottom: 6rem;
            max-width: 1200px;
        }
        div[data-testid="stSidebar"] {
            background-color: #f1f5f9;
        }
        div[data-testid="stSidebar"] > div:first-child {
            padding-top: 1rem;
        }
        div[data-testid="stChatMessage"] {
            background-color: #ffffff !important;
            border-radius: 16px;
            padding: 1rem;
            margin-bottom: 0.75rem;
            border: 1px solid rgba(148, 163, 184, 0.25);
            box-shadow: 0 8px 24px rgba(15, 23, 42, 0.08);
        }
        div[data-testid="stChatMessage"] p {
            font-size: 0.95rem;
            line-height: 1.55rem;
        }
        .stTabs [role="tab"] {
            padding: 0.75rem 1.25rem;
        }
        .graph-card {
            background-color: #ffffff;
            padding: 1rem;
            border-radius: 16px;
            box-shadow: 0 16px 40px rgba(15, 23, 42, 0.12);
        }
    </style>
    """,
    unsafe_allow_html=True,
)

st.title("🧠 Graph Memory Chatbot")
st.caption("Interact with the assistant while tracking how memory evolves over time.")

with st.sidebar:
    st.header("Session Controls")
    session_id = st.text_input("Session ID", value=st.session_state.get("session_id", "demo"))
    st.session_state["session_id"] = session_id
    st.divider()
    st.markdown("**Backend endpoint**")
    st.code(BACKEND_URL, language="bash")
    st.markdown(
        "Use the tools on the right to consolidate conversations into long-term memory or inspect the graph."
    )

history_data, history_error = _load_short_term_history(session_id)


def _refresh_graph() -> None:
    graph_data = _load_graph()
    st.session_state["graph_data"] = graph_data


if "messages" not in st.session_state:
    st.session_state.messages = []
if "graph_data" not in st.session_state:
    st.session_state.graph_data = {"nodes": [], "edges": []}
if "graph_loaded" not in st.session_state:
    try:
        _refresh_graph()
    except requests.RequestException:
        st.session_state.graph_data = {"nodes": [], "edges": []}
    finally:
        st.session_state.graph_loaded = True

if history_data and not st.session_state.messages:
    st.session_state.messages = [
        {"role": item["role"], "content": item["content"]}
        for item in history_data
    ]

graph_data = st.session_state.get("graph_data", {"nodes": [], "edges": []})
node_count = len(graph_data.get("nodes", []))
edge_count = len(graph_data.get("edges", []))
session_count = len(
    {
        node.get("metadata", {}).get("session_id")
        for node in graph_data.get("nodes", [])
        if node.get("metadata", {}).get("session_id")
    }
)
message_count = len(st.session_state.messages)

stat_cols = st.columns(4)
stat_cols[0].metric("Messages", message_count)
stat_cols[1].metric("Sessions tracked", session_count or 0)
stat_cols[2].metric("Graph nodes", node_count)
stat_cols[3].metric("Graph edges", edge_count)

tab_labels = [
    "💬 Conversation",
    "📝 Memory tools",
    "🕸️ Knowledge graph",
]
<<<<<<< HEAD
conversation_tab, memory_tab, graph_tab = st.tabs(tab_labels)
=======
conversation_tab, memory_tab, graph_tab = st.tabs(tab_labels, key="main_tabs")
>>>>>>> 37076248

with conversation_tab:
    st.subheader("Live conversation")
    st.caption("Messages flow into short-term memory before consolidation.")
    if st.session_state.messages:
        for message in st.session_state.messages:
            with st.chat_message(message["role"]):
                st.markdown(message["content"])
    else:
        st.info("Start the dialogue using the input below.")

    with st.expander("Short-term memory snapshot", expanded=False):
        if history_data:
            st.json(history_data)
        elif history_error:
            st.warning(history_error)
        else:
            st.info("Start chatting to populate the short-term memory cache.")
<<<<<<< HEAD
=======

selected_tab_state = st.session_state.get("main_tabs", tab_labels[0])
if isinstance(selected_tab_state, int):
    selected_tab = tab_labels[selected_tab_state]
elif isinstance(selected_tab_state, str) and selected_tab_state in tab_labels:
    selected_tab = selected_tab_state
else:
    selected_tab = tab_labels[0]
>>>>>>> 37076248

user_input = None
if selected_tab == tab_labels[0]:
    user_input = st.chat_input(f"Message for session '{session_id}'", key="chat_input")

if user_input:
    with st.spinner("Sending message..."):
        try:
            response = _send_message(session_id, user_input)
        except requests.RequestException as exc:
            st.error(f"Failed to send message: {exc}")
        else:
            st.session_state.messages = [
                {"role": msg["role"], "content": msg["content"]}
                for msg in response.get("short_term_snapshot", [])
            ]
            try:
                _refresh_graph()
            except requests.RequestException as exc:
                st.warning(f"Graph refresh failed: {exc}")
            st.rerun()

with memory_tab:
    st.subheader("Consolidate knowledge")
    st.caption("Summarize recent exchanges into long-term knowledge nodes.")
    consolidate_notes = st.text_area(
        "Optional consolidation notes",
        placeholder="Highlight facts worth retaining in long-term memory...",
        height=140,
        key="consolidate_notes",
    )
    trigger_consolidation = st.button(
        "Trigger update",
        use_container_width=True,
        key="trigger_consolidation_button",
    )

    if trigger_consolidation:
        with st.spinner("Consolidating conversation..."):
            try:
                result = _trigger_consolidation(session_id, consolidate_notes or None)
            except requests.RequestException as exc:
                st.error(f"Failed to consolidate: {exc}")
            else:
                st.success(f"Knowledge node created: {result['knowledge_id']}")
                st.info(result["summary"])
                try:
                    _refresh_graph()
                except requests.RequestException as exc:
                    st.warning(f"Could not refresh graph: {exc}")
                else:
                    st.rerun()

with graph_tab:
    st.subheader("Knowledge graph overview")
    st.caption("Inspect the current memory graph and manage stored knowledge.")
    refresh_graph = st.button(
        "Refresh graph",
        use_container_width=True,
        key="refresh_graph_button",
    )

    if refresh_graph:
        with st.spinner("Refreshing graph..."):
            try:
                _refresh_graph()
            except requests.RequestException as exc:
                st.error(f"Failed to load graph: {exc}")
            else:
                st.rerun()

    if graph_data.get("nodes"):
        _render_graph(graph_data)
    else:
        st.info("Graph will appear after interactions are stored.")

    with st.expander("Raw graph data", expanded=False):
        st.json(graph_data)

    with st.expander("Danger zone: clear stored graph", expanded=False):
        st.warning("Removing the graph deletes all stored chat memories and knowledge nodes.")
        confirmation = st.text_input(
            "Type DELETE to confirm graph reset",
            key="clear_graph_confirmation",
        )
        clear_graph = st.button(
            "Clear graph",
            use_container_width=True,
            key="clear_graph_button",
            disabled=confirmation.strip().upper() != "DELETE",
        )
        if clear_graph:
            with st.spinner("Clearing graph..."):
                try:
                    _clear_graph()
                except requests.RequestException as exc:
                    st.error(f"Failed to clear graph: {exc}")
                else:
                    st.success("Graph cleared. Existing chat sessions will start fresh.")
                    st.session_state.graph_data = {"nodes": [], "edges": []}
                    st.rerun()<|MERGE_RESOLUTION|>--- conflicted
+++ resolved
@@ -180,11 +180,7 @@
     "📝 Memory tools",
     "🕸️ Knowledge graph",
 ]
-<<<<<<< HEAD
 conversation_tab, memory_tab, graph_tab = st.tabs(tab_labels)
-=======
-conversation_tab, memory_tab, graph_tab = st.tabs(tab_labels, key="main_tabs")
->>>>>>> 37076248
 
 with conversation_tab:
     st.subheader("Live conversation")
@@ -203,17 +199,6 @@
             st.warning(history_error)
         else:
             st.info("Start chatting to populate the short-term memory cache.")
-<<<<<<< HEAD
-=======
-
-selected_tab_state = st.session_state.get("main_tabs", tab_labels[0])
-if isinstance(selected_tab_state, int):
-    selected_tab = tab_labels[selected_tab_state]
-elif isinstance(selected_tab_state, str) and selected_tab_state in tab_labels:
-    selected_tab = selected_tab_state
-else:
-    selected_tab = tab_labels[0]
->>>>>>> 37076248
 
 user_input = None
 if selected_tab == tab_labels[0]:
